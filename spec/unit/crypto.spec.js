--- conflicted
+++ resolved
@@ -18,11 +18,6 @@
     });
 
     it("Crypto exposes the correct olm library version", function() {
-<<<<<<< HEAD
-        console.log(Crypto);
-        expect(Crypto.getOlmVersion()[0]).toEqual(2);
-=======
         expect(Crypto.getOlmVersion()[0]).toEqual(3);
->>>>>>> 870e96a1
     });
 });