--- conflicted
+++ resolved
@@ -2599,11 +2599,7 @@
 
 function createNewRoom(client, roomId) {
     var room = new Room(roomId);
-<<<<<<< HEAD
-    reEmit(client, room, ["Room.name", "Room.tags", "Room.timeline"]);
-=======
-    reEmit(client, room, ["Room.name", "Room.timeline", "Room.receipt"]);
->>>>>>> 6736164d
+    reEmit(client, room, ["Room.name", "Room.timeline", "Room.receipt", "Room.tags"]);
 
     // we need to also re-emit room state and room member events, so hook it up
     // to the client now. We need to add a listener for RoomState.members in
