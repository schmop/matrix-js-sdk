--- conflicted
+++ resolved
@@ -1,10 +1,6 @@
 {
   "name": "matrix-js-sdk",
-<<<<<<< HEAD
-  "version": "14.0.0",
-=======
   "version": "14.0.1",
->>>>>>> 6bbd493e
   "description": "Matrix Client-Server SDK for Javascript",
   "scripts": {
     "prepublishOnly": "yarn build",
