/*
Copyright 2018 New Vector Ltd

Licensed under the Apache License, Version 2.0 (the "License");
you may not use this file except in compliance with the License.
You may obtain a copy of the License at

    http://www.apache.org/licenses/LICENSE-2.0

Unless required by applicable law or agreed to in writing, software
distributed under the License is distributed on an "AS IS" BASIS,
WITHOUT WARRANTIES OR CONDITIONS OF ANY KIND, either express or implied.
See the License for the specific language governing permissions and
limitations under the License.
*/

/** @module auto-discovery */

import Promise from 'bluebird';
const logger = require("./logger");
import { URL as NodeURL } from "url";

// Dev note: Auto discovery is part of the spec.
// See: https://matrix.org/docs/spec/client_server/r0.4.0.html#server-discovery

/**
 * Description for what an automatically discovered client configuration
 * would look like. Although this is a class, it is recommended that it
 * be treated as an interface definition rather than as a class.
 *
 * Additional properties than those defined here may be present, and
 * should follow the Java package naming convention.
 */
class DiscoveredClientConfig { // eslint-disable-line no-unused-vars
    // Dev note: this is basically a copy/paste of the .well-known response
    // object as defined in the spec. It does have additional information,
    // however. Overall, this exists to serve as a place for documentation
    // and not functionality.
    // See https://matrix.org/docs/spec/client_server/r0.4.0.html#get-well-known-matrix-client

    constructor() {
        /**
         * The homeserver configuration the client should use. This will
         * always be present on the object.
         * @type {{state: string, base_url: string}} The configuration.
         */
        this["m.homeserver"] = {
            /**
             * The lookup result state. If this is anything other than
             * AutoDiscovery.SUCCESS then base_url may be falsey. Additionally,
             * if this is not AutoDiscovery.SUCCESS then the client should
             * assume the other properties in the client config (such as
             * the identity server configuration) are not valid.
             */
            state: AutoDiscovery.PROMPT,

            /**
             * If the state is AutoDiscovery.FAIL_ERROR or .FAIL_PROMPT
             * then this will contain a human-readable (English) message
             * for what went wrong. If the state is none of those previously
             * mentioned, this will be falsey.
             */
            error: "Something went wrong",

            /**
             * The base URL clients should use to talk to the homeserver,
             * particularly for the login process. May be falsey if the
             * state is not AutoDiscovery.SUCCESS.
             */
            base_url: "https://matrix.org",
        };

        /**
         * The identity server configuration the client should use. This
         * will always be present on teh object.
         * @type {{state: string, base_url: string}} The configuration.
         */
        this["m.identity_server"] = {
            /**
             * The lookup result state. If this is anything other than
             * AutoDiscovery.SUCCESS then base_url may be falsey.
             */
            state: AutoDiscovery.PROMPT,

            /**
             * The base URL clients should use for interacting with the
             * identity server. May be falsey if the state is not
             * AutoDiscovery.SUCCESS.
             */
            base_url: "https://vector.im",
        };
    }
}

/**
 * Utilities for automatically discovery resources, such as homeservers
 * for users to log in to.
 */
export class AutoDiscovery {
    // Dev note: the constants defined here are related to but not
    // exactly the same as those in the spec. This is to hopefully
    // translate the meaning of the states in the spec, but also
    // support our own if needed.

    static get ERROR_INVALID() {
        return "Invalid homeserver discovery response";
    }

    static get ERROR_GENERIC_FAILURE() {
        return "Failed to get autodiscovery configuration from server";
    }

    static get ERROR_INVALID_HS_BASE_URL() {
        return "Invalid base_url for m.homeserver";
    }

    static get ERROR_INVALID_HOMESERVER() {
        return "Homeserver URL does not appear to be a valid Matrix homeserver";
    }

    static get ERROR_INVALID_IS_BASE_URL() {
        return "Invalid base_url for m.identity_server";
    }

    static get ERROR_INVALID_IDENTITY_SERVER() {
        return "Identity server URL does not appear to be a valid identity server";
    }

    static get ERROR_INVALID_IS() {
        return "Invalid identity server discovery response";
    }

    static get ERROR_MISSING_WELLKNOWN() {
        return "No .well-known JSON file found";
    }

    static get ERROR_INVALID_JSON() {
        return "Invalid JSON";
    }

    static get ALL_ERRORS() {
        return [
            AutoDiscovery.ERROR_INVALID,
            AutoDiscovery.ERROR_GENERIC_FAILURE,
            AutoDiscovery.ERROR_INVALID_HS_BASE_URL,
            AutoDiscovery.ERROR_INVALID_HOMESERVER,
            AutoDiscovery.ERROR_INVALID_IS_BASE_URL,
            AutoDiscovery.ERROR_INVALID_IDENTITY_SERVER,
            AutoDiscovery.ERROR_INVALID_IS,
            AutoDiscovery.ERROR_MISSING_WELLKNOWN,
            AutoDiscovery.ERROR_INVALID_JSON,
        ];
    }

    /**
     * The auto discovery failed. The client is expected to communicate
     * the error to the user and refuse logging in.
     * @return {string}
     * @constructor
     */
    static get FAIL_ERROR() { return "FAIL_ERROR"; }

    /**
     * The auto discovery failed, however the client may still recover
     * from the problem. The client is recommended to that the same
     * action it would for PROMPT while also warning the user about
     * what went wrong. The client may also treat this the same as
     * a FAIL_ERROR state.
     * @return {string}
     * @constructor
     */
    static get FAIL_PROMPT() { return "FAIL_PROMPT"; }

    /**
     * The auto discovery didn't fail but did not find anything of
     * interest. The client is expected to prompt the user for more
     * information, or fail if it prefers.
     * @return {string}
     * @constructor
     */
    static get PROMPT() { return "PROMPT"; }

    /**
     * The auto discovery was successful.
     * @return {string}
     * @constructor
     */
    static get SUCCESS() { return "SUCCESS"; }

    /**
     * Validates and verifies client configuration information for purposes
     * of logging in. Such information includes the homeserver URL
     * and identity server URL the client would want. Additional details
     * may also be included, and will be transparently brought into the
     * response object unaltered.
     * @param {string} wellknown The configuration object itself, as returned
     * by the .well-known auto-discovery endpoint.
     * @return {Promise<DiscoveredClientConfig>} Resolves to the verified
     * configuration, which may include error states. Rejects on unexpected
     * failure, not when verification fails.
     */
    static async fromDiscoveryConfig(wellknown) {
        // Step 1 is to get the config, which is provided to us here.

        // We default to an error state to make the first few checks easier to
        // write. We'll update the properties of this object over the duration
        // of this function.
        const clientConfig = {
            "m.homeserver": {
                state: AutoDiscovery.FAIL_ERROR,
                error: AutoDiscovery.ERROR_INVALID,
                base_url: null,
            },
            "m.identity_server": {
                // Technically, we don't have a problem with the identity server
                // config at this point.
                state: AutoDiscovery.PROMPT,
                error: null,
                base_url: null,
            },
        };

<<<<<<< HEAD
        if (!wellknown ||
            !wellknown["m.homeserver"] ||
            !wellknown["m.homeserver"]["base_url"]) {
            logger.error("No m.homeserver key/base_url in config");

            clientConfig["m.homeserver"].state = AutoDiscovery.FAIL_PROMPT;
            clientConfig["m.homeserver"].error = "Invalid base_url for m.homeserver";

=======
        // Step 1: Actually request the .well-known JSON file and make sure it
        // at least has a homeserver definition.
        const wellknown = await this._fetchWellKnownObject(
            `https://${domain}/.well-known/matrix/client`,
        );
        if (!wellknown || wellknown.action !== "SUCCESS"
            || !wellknown.raw["m.homeserver"]
            || !wellknown.raw["m.homeserver"]["base_url"]) {
            logger.error("No m.homeserver key in well-known response");
            if (wellknown.reason) logger.error(wellknown.reason);
            if (wellknown.action === "IGNORE") {
                clientConfig["m.homeserver"] = {
                    state: AutoDiscovery.PROMPT,
                    error: null,
                    base_url: null,
                };
            } else {
                // this can only ever be FAIL_PROMPT at this point.
                clientConfig["m.homeserver"].state = AutoDiscovery.FAIL_PROMPT;
                clientConfig["m.homeserver"].error = AutoDiscovery.ERROR_GENERIC_FAILURE;
            }
>>>>>>> b95079d1
            return Promise.resolve(clientConfig);
        }

        // Step 2: Make sure the homeserver URL is valid *looking*. We'll make
        // sure it points to a homeserver in Step 3.
        const hsUrl = this._sanitizeWellKnownUrl(
            wellknown["m.homeserver"]["base_url"],
        );
        if (!hsUrl) {
            logger.error("Invalid base_url for m.homeserver");
            clientConfig["m.homeserver"].error = AutoDiscovery.ERROR_INVALID_HS_BASE_URL;
            return Promise.resolve(clientConfig);
        }

        // Step 3: Make sure the homeserver URL points to a homeserver.
        const hsVersions = await this._fetchWellKnownObject(
            `${hsUrl}/_matrix/client/versions`,
        );
        if (!hsVersions || !hsVersions.raw["versions"]) {
            logger.error("Invalid /versions response");
            clientConfig["m.homeserver"].error = AutoDiscovery.ERROR_INVALID_HOMESERVER;
            return Promise.resolve(clientConfig);
        }

        // Step 4: Now that the homeserver looks valid, update our client config.
        clientConfig["m.homeserver"] = {
            state: AutoDiscovery.SUCCESS,
            error: null,
            base_url: hsUrl,
        };

        // Step 5: Try to pull out the identity server configuration
        let isUrl = "";
        if (wellknown["m.identity_server"]) {
            // We prepare a failing identity server response to save lines later
            // in this branch. Note that we also fail the homeserver check in the
            // object because according to the spec we're supposed to FAIL_ERROR
            // if *anything* goes wrong with the IS validation, including invalid
            // format. This means we're supposed to stop discovery completely.
            const failingClientConfig = {
                "m.homeserver": {
                    state: AutoDiscovery.FAIL_ERROR,
                    error: AutoDiscovery.ERROR_INVALID_IS,

                    // We'll provide the base_url that was previously valid for
                    // debugging purposes.
                    base_url: clientConfig["m.homeserver"].base_url,
                },
                "m.identity_server": {
                    state: AutoDiscovery.FAIL_ERROR,
                    error: AutoDiscovery.ERROR_INVALID_IS,
                    base_url: null,
                },
            };

            // Step 5a: Make sure the URL is valid *looking*. We'll make sure it
            // points to an identity server in Step 5b.
            isUrl = this._sanitizeWellKnownUrl(
                wellknown["m.identity_server"]["base_url"],
            );
            if (!isUrl) {
                logger.error("Invalid base_url for m.identity_server");
                failingClientConfig["m.identity_server"].error =
                    AutoDiscovery.ERROR_INVALID_IS_BASE_URL;
                return Promise.resolve(failingClientConfig);
            }

            // Step 5b: Verify there is an identity server listening on the provided
            // URL.
            const isResponse = await this._fetchWellKnownObject(
                `${isUrl}/_matrix/identity/api/v1`,
            );
            if (!isResponse || !isResponse.raw || isResponse.action !== "SUCCESS") {
                logger.error("Invalid /api/v1 response");
                failingClientConfig["m.identity_server"].error =
                    AutoDiscovery.ERROR_INVALID_IDENTITY_SERVER;
                return Promise.resolve(failingClientConfig);
            }
        }

        // Step 6: Now that the identity server is valid, or never existed,
        // populate the IS section.
        if (isUrl && isUrl.length > 0) {
            clientConfig["m.identity_server"] = {
                state: AutoDiscovery.SUCCESS,
                error: null,
                base_url: isUrl,
            };
        }

        // Step 7: Copy any other keys directly into the clientConfig. This is for
        // things like custom configuration of services.
        Object.keys(wellknown)
            .map((k) => {
                if (k === "m.homeserver" || k === "m.identity_server") {
                    // Only copy selected parts of the config to avoid overwriting
                    // important information.
                    const notProps = ["error", "state", "base_url"];
                    for (const prop of Object.keys(wellknown[k])) {
                        if (notProps.includes(prop)) continue;
                        clientConfig[k][prop] = wellknown[k][prop];
                    }
                } else {
                    // Just copy the whole thing over otherwise
                    clientConfig[k] = wellknown[k];
                }
            });

        // Step 8: Give the config to the caller (finally)
        return Promise.resolve(clientConfig);
    }

    /**
     * Attempts to automatically discover client configuration information
     * prior to logging in. Such information includes the homeserver URL
     * and identity server URL the client would want. Additional details
     * may also be discovered, and will be transparently included in the
     * response object unaltered.
     * @param {string} domain The homeserver domain to perform discovery
     * on. For example, "matrix.org".
     * @return {Promise<DiscoveredClientConfig>} Resolves to the discovered
     * configuration, which may include error states. Rejects on unexpected
     * failure, not when discovery fails.
     */
    static async findClientConfig(domain) {
        if (!domain || typeof(domain) !== "string" || domain.length === 0) {
            throw new Error("'domain' must be a string of non-zero length");
        }

        // We use a .well-known lookup for all cases. According to the spec, we
        // can do other discovery mechanisms if we want such as custom lookups
        // however we won't bother with that here (mostly because the spec only
        // supports .well-known right now).
        //
        // By using .well-known, we need to ensure we at least pull out a URL
        // for the homeserver. We don't really need an identity server configuration
        // but will return one anyways (with state PROMPT) to make development
        // easier for clients. If we can't get a homeserver URL, all bets are
        // off on the rest of the config and we'll assume it is invalid too.

        // We default to an error state to make the first few checks easier to
        // write. We'll update the properties of this object over the duration
        // of this function.
        const clientConfig = {
            "m.homeserver": {
                state: AutoDiscovery.FAIL_ERROR,
                error: "Invalid homeserver discovery response",
                base_url: null,
            },
            "m.identity_server": {
                // Technically, we don't have a problem with the identity server
                // config at this point.
                state: AutoDiscovery.PROMPT,
                error: null,
                base_url: null,
            },
        };

        // Step 1: Actually request the .well-known JSON file and make sure it
        // at least has a homeserver definition.
        const wellknown = await this._fetchWellKnownObject(
            `https://${domain}/.well-known/matrix/client`,
        );
        if (!wellknown || wellknown.action !== "SUCCESS") {
            logger.error("No m.homeserver key in well-known response");
            if (wellknown.reason) logger.error(wellknown.reason);
            if (wellknown.action === "IGNORE") {
                clientConfig["m.homeserver"] = {
                    state: AutoDiscovery.PROMPT,
                    error: null,
                    base_url: null,
                };
            } else {
                // this can only ever be FAIL_PROMPT at this point.
                clientConfig["m.homeserver"].state = AutoDiscovery.FAIL_PROMPT;
                clientConfig["m.homeserver"].error =
                    "Failed to get autodiscovery configuration from server";
            }
            return Promise.resolve(clientConfig);
        }

        // Step 2: Validate and parse the config
        return AutoDiscovery.fromDiscoveryConfig(wellknown.raw);
    }

    /**
     * Sanitizes a given URL to ensure it is either an HTTP or HTTP URL and
     * is suitable for the requirements laid out by .well-known auto discovery.
     * If valid, the URL will also be stripped of any trailing slashes.
     * @param {string} url The potentially invalid URL to sanitize.
     * @return {string|boolean} The sanitized URL or a falsey value if the URL is invalid.
     * @private
     */
    static _sanitizeWellKnownUrl(url) {
        if (!url) return false;

        try {
            // We have to try and parse the URL using the NodeJS URL
            // library if we're on NodeJS and use the browser's URL
            // library when we're in a browser. To accomplish this, we
            // try the NodeJS version first and fall back to the browser.
            let parsed = null;
            try {
                if (NodeURL) parsed = new NodeURL(url);
                else parsed = new URL(url);
            } catch (e) {
                parsed = new URL(url);
            }

            if (!parsed || !parsed.hostname) return false;
            if (parsed.protocol !== "http:" && parsed.protocol !== "https:") return false;

            const port = parsed.port ? `:${parsed.port}` : "";
            const path = parsed.pathname ? parsed.pathname : "";
            let saferUrl = `${parsed.protocol}//${parsed.hostname}${port}${path}`;
            if (saferUrl.endsWith("/")) {
                saferUrl = saferUrl.substring(0, saferUrl.length - 1);
            }
            return saferUrl;
        } catch (e) {
            logger.error(e);
            return false;
        }
    }

    /**
     * Fetches a JSON object from a given URL, as expected by all .well-known
     * related lookups. If the server gives a 404 then the `action` will be
     * IGNORE. If the server returns something that isn't JSON, the `action`
     * will be FAIL_PROMPT. For any other failure the `action` will be FAIL_PROMPT.
     *
     * The returned object will be a result of the call in object form with
     * the following properties:
     *   raw: The JSON object returned by the server.
     *   action: One of SUCCESS, IGNORE, or FAIL_PROMPT.
     *   reason: Relatively human readable description of what went wrong.
     *   error: The actual Error, if one exists.
     * @param {string} url The URL to fetch a JSON object from.
     * @return {Promise<object>} Resolves to the returned state.
     * @private
     */
    static async _fetchWellKnownObject(url) {
        return new Promise(function(resolve, reject) {
            const request = require("./matrix").getRequest();
            if (!request) throw new Error("No request library available");
            request(
                { method: "GET", uri: url },
                (err, response, body) => {
                    if (err || response.statusCode < 200 || response.statusCode >= 300) {
                        let action = "FAIL_PROMPT";
                        let reason = (err ? err.message : null) || "General failure";
                        if (response.statusCode === 404) {
                            action = "IGNORE";
                            reason = AutoDiscovery.ERROR_MISSING_WELLKNOWN;
                        }
                        resolve({raw: {}, action: action, reason: reason, error: err});
                        return;
                    }

                    try {
                        resolve({raw: JSON.parse(body), action: "SUCCESS"});
                    } catch (e) {
                        let reason = AutoDiscovery.ERROR_INVALID;
                        if (e.name === "SyntaxError") {
                            reason = AutoDiscovery.ERROR_INVALID_JSON;
                        }
                        resolve({
                            raw: {},
                            action: "FAIL_PROMPT",
                            reason: reason,
                            error: e,
                        });
                    }
                },
            );
        });
    }
}<|MERGE_RESOLUTION|>--- conflicted
+++ resolved
@@ -220,38 +220,14 @@
             },
         };
 
-<<<<<<< HEAD
         if (!wellknown ||
             !wellknown["m.homeserver"] ||
             !wellknown["m.homeserver"]["base_url"]) {
             logger.error("No m.homeserver key/base_url in config");
 
             clientConfig["m.homeserver"].state = AutoDiscovery.FAIL_PROMPT;
-            clientConfig["m.homeserver"].error = "Invalid base_url for m.homeserver";
-
-=======
-        // Step 1: Actually request the .well-known JSON file and make sure it
-        // at least has a homeserver definition.
-        const wellknown = await this._fetchWellKnownObject(
-            `https://${domain}/.well-known/matrix/client`,
-        );
-        if (!wellknown || wellknown.action !== "SUCCESS"
-            || !wellknown.raw["m.homeserver"]
-            || !wellknown.raw["m.homeserver"]["base_url"]) {
-            logger.error("No m.homeserver key in well-known response");
-            if (wellknown.reason) logger.error(wellknown.reason);
-            if (wellknown.action === "IGNORE") {
-                clientConfig["m.homeserver"] = {
-                    state: AutoDiscovery.PROMPT,
-                    error: null,
-                    base_url: null,
-                };
-            } else {
-                // this can only ever be FAIL_PROMPT at this point.
-                clientConfig["m.homeserver"].state = AutoDiscovery.FAIL_PROMPT;
-                clientConfig["m.homeserver"].error = AutoDiscovery.ERROR_GENERIC_FAILURE;
-            }
->>>>>>> b95079d1
+            clientConfig["m.homeserver"].error = AutoDiscovery.ERROR_GENERIC_FAILURE;
+
             return Promise.resolve(clientConfig);
         }
 
