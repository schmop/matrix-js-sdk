/*
Copyright 2015, 2016 OpenMarket Ltd
Copyright 2019 The Matrix.org Foundation C.I.C.

Licensed under the Apache License, Version 2.0 (the "License");
you may not use this file except in compliance with the License.
You may obtain a copy of the License at

    http://www.apache.org/licenses/LICENSE-2.0

Unless required by applicable law or agreed to in writing, software
distributed under the License is distributed on an "AS IS" BASIS,
WITHOUT WARRANTIES OR CONDITIONS OF ANY KIND, either express or implied.
See the License for the specific language governing permissions and
limitations under the License.
*/

/**
 * @module filter
 */

import { FilterComponent } from "./filter-component";

/**
 * @param {Object} obj
 * @param {string} keyNesting
 * @param {*} val
 */
function setProp(obj, keyNesting, val) {
    const nestedKeys = keyNesting.split(".");
    let currentObj = obj;
    for (let i = 0; i < (nestedKeys.length - 1); i++) {
        if (!currentObj[nestedKeys[i]]) {
            currentObj[nestedKeys[i]] = {};
        }
        currentObj = currentObj[nestedKeys[i]];
    }
    currentObj[nestedKeys[nestedKeys.length - 1]] = val;
}

/**
 * Construct a new Filter.
 * @constructor
 * @param {string} userId The user ID for this filter.
 * @param {string=} filterId The filter ID if known.
 * @prop {string} userId The user ID of the filter
 * @prop {?string} filterId The filter ID
 */
<<<<<<< HEAD
export class Filter {
    static LAZY_LOADING_MESSAGES_FILTER = {
        lazy_load_members: true,
    };

    static LAZY_LOADING_SYNC_FILTER = {
        room: {
            state: Filter.LAZY_LOADING_MESSAGES_FILTER,
        },
    };

    constructor(userId, filterId) {
        this.userId = userId;
        this.filterId = filterId;
        this.definition = {};
    }

    /**
     * Get the ID of this filter on your homeserver (if known)
     * @return {?Number} The filter ID
     */
    getFilterId() {
        return this.filterId;
    }
=======
export function Filter(userId, filterId) {
    this.userId = userId;
    this.filterId = filterId;
    this.definition = {};
}

Filter.LAZY_LOADING_MESSAGES_FILTER = {
    lazy_load_members: true,
};

/**
 * Get the ID of this filter on your homeserver (if known)
 * @return {?Number} The filter ID
 */
Filter.prototype.getFilterId = function() {
    return this.filterId;
};
>>>>>>> e2b1dd65

    /**
     * Get the JSON body of the filter.
     * @return {Object} The filter definition
     */
    getDefinition() {
        return this.definition;
    }

<<<<<<< HEAD
    /**
     * Set the JSON body of the filter
     * @param {Object} definition The filter definition
     */
    setDefinition(definition) {
        this.definition = definition;

        // This is all ported from synapse's FilterCollection()

        // definitions look something like:
        // {
        //   "room": {
        //     "rooms": ["!abcde:example.com"],
        //     "not_rooms": ["!123456:example.com"],
        //     "state": {
        //       "types": ["m.room.*"],
        //       "not_rooms": ["!726s6s6q:example.com"],
        //     },
        //     "timeline": {
        //       "limit": 10,
        //       "types": ["m.room.message"],
        //       "not_rooms": ["!726s6s6q:example.com"],
        //       "not_senders": ["@spam:example.com"]
        //       "contains_url": true
        //     },
        //     "ephemeral": {
        //       "types": ["m.receipt", "m.typing"],
        //       "not_rooms": ["!726s6s6q:example.com"],
        //       "not_senders": ["@spam:example.com"]
        //     }
        //   },
        //   "presence": {
        //     "types": ["m.presence"],
        //     "not_senders": ["@alice:example.com"]
        //   },
        //   "event_format": "client",
        //   "event_fields": ["type", "content", "sender"]
        // }

        const room_filter_json = definition.room;

        // consider the top level rooms/not_rooms filter
        const room_filter_fields = {};
        if (room_filter_json) {
            if (room_filter_json.rooms) {
                room_filter_fields.rooms = room_filter_json.rooms;
            }
            if (room_filter_json.rooms) {
                room_filter_fields.not_rooms = room_filter_json.not_rooms;
            }

            this._include_leave = room_filter_json.include_leave || false;
=======
/**
 * Set the JSON body of the filter
 * @param {Object} definition The filter definition
 */
Filter.prototype.setDefinition = function(definition) {
    this.definition = definition;

    // This is all ported from synapse's FilterCollection()

    // definitions look something like:
    // {
    //   "room": {
    //     "rooms": ["!abcde:example.com"],
    //     "not_rooms": ["!123456:example.com"],
    //     "state": {
    //       "types": ["m.room.*"],
    //       "not_rooms": ["!726s6s6q:example.com"],
    //       "lazy_load_members": true,
    //     },
    //     "timeline": {
    //       "limit": 10,
    //       "types": ["m.room.message"],
    //       "not_rooms": ["!726s6s6q:example.com"],
    //       "not_senders": ["@spam:example.com"]
    //       "contains_url": true
    //     },
    //     "ephemeral": {
    //       "types": ["m.receipt", "m.typing"],
    //       "not_rooms": ["!726s6s6q:example.com"],
    //       "not_senders": ["@spam:example.com"]
    //     }
    //   },
    //   "presence": {
    //     "types": ["m.presence"],
    //     "not_senders": ["@alice:example.com"]
    //   },
    //   "event_format": "client",
    //   "event_fields": ["type", "content", "sender"]
    // }

    const room_filter_json = definition.room;

    // consider the top level rooms/not_rooms filter
    const room_filter_fields = {};
    if (room_filter_json) {
        if (room_filter_json.rooms) {
            room_filter_fields.rooms = room_filter_json.rooms;
        }
        if (room_filter_json.rooms) {
            room_filter_fields.not_rooms = room_filter_json.not_rooms;
>>>>>>> e2b1dd65
        }

        this._room_filter = new FilterComponent(room_filter_fields);
        this._room_timeline_filter = new FilterComponent(
            room_filter_json ? (room_filter_json.timeline || {}) : {},
        );

        // don't bother porting this from synapse yet:
        // this._room_state_filter =
        //     new FilterComponent(room_filter_json.state || {});
        // this._room_ephemeral_filter =
        //     new FilterComponent(room_filter_json.ephemeral || {});
        // this._room_account_data_filter =
        //     new FilterComponent(room_filter_json.account_data || {});
        // this._presence_filter =
        //     new FilterComponent(definition.presence || {});
        // this._account_data_filter =
        //     new FilterComponent(definition.account_data || {});
    }

    /**
     * Get the room.timeline filter component of the filter
     * @return {FilterComponent} room timeline filter component
     */
    getRoomTimelineFilterComponent() {
        return this._room_timeline_filter;
    }

    /**
     * Filter the list of events based on whether they are allowed in a timeline
     * based on this filter
     * @param {MatrixEvent[]} events  the list of events being filtered
     * @return {MatrixEvent[]} the list of events which match the filter
     */
    filterRoomTimeline(events) {
        return this._room_timeline_filter.filter(this._room_filter.filter(events));
    }

    /**
     * Set the max number of events to return for each room's timeline.
     * @param {Number} limit The max number of events to return for each room.
     */
    setTimelineLimit(limit) {
        setProp(this.definition, "room.timeline.limit", limit);
    }

<<<<<<< HEAD
    /**
     * Control whether left rooms should be included in responses.
     * @param {boolean} includeLeave True to make rooms the user has left appear
     * in responses.
     */
    setIncludeLeaveRooms(includeLeave) {
        setProp(this.definition, "room.include_leave", includeLeave);
    }
=======
Filter.prototype.setLazyLoadMembers = function(enabled) {
    setProp(this.definition, "room.state.lazy_load_members", !!enabled);
};

/**
 * Control whether left rooms should be included in responses.
 * @param {boolean} includeLeave True to make rooms the user has left appear
 * in responses.
 */
Filter.prototype.setIncludeLeaveRooms = function(includeLeave) {
    setProp(this.definition, "room.include_leave", includeLeave);
};
>>>>>>> e2b1dd65

    /**
     * Create a filter from existing data.
     * @static
     * @param {string} userId
     * @param {string} filterId
     * @param {Object} jsonObj
     * @return {Filter}
     */
    static fromJson(userId, filterId, jsonObj) {
        const filter = new Filter(userId, filterId);
        filter.setDefinition(jsonObj);
        return filter;
    }
}<|MERGE_RESOLUTION|>--- conflicted
+++ resolved
@@ -46,16 +46,9 @@
  * @prop {string} userId The user ID of the filter
  * @prop {?string} filterId The filter ID
  */
-<<<<<<< HEAD
 export class Filter {
     static LAZY_LOADING_MESSAGES_FILTER = {
         lazy_load_members: true,
-    };
-
-    static LAZY_LOADING_SYNC_FILTER = {
-        room: {
-            state: Filter.LAZY_LOADING_MESSAGES_FILTER,
-        },
     };
 
     constructor(userId, filterId) {
@@ -71,25 +64,6 @@
     getFilterId() {
         return this.filterId;
     }
-=======
-export function Filter(userId, filterId) {
-    this.userId = userId;
-    this.filterId = filterId;
-    this.definition = {};
-}
-
-Filter.LAZY_LOADING_MESSAGES_FILTER = {
-    lazy_load_members: true,
-};
-
-/**
- * Get the ID of this filter on your homeserver (if known)
- * @return {?Number} The filter ID
- */
-Filter.prototype.getFilterId = function() {
-    return this.filterId;
-};
->>>>>>> e2b1dd65
 
     /**
      * Get the JSON body of the filter.
@@ -99,7 +73,6 @@
         return this.definition;
     }
 
-<<<<<<< HEAD
     /**
      * Set the JSON body of the filter
      * @param {Object} definition The filter definition
@@ -117,7 +90,8 @@
         //     "state": {
         //       "types": ["m.room.*"],
         //       "not_rooms": ["!726s6s6q:example.com"],
-        //     },
+        //       "lazy_load_members": true,
+    //     },
         //     "timeline": {
         //       "limit": 10,
         //       "types": ["m.room.message"],
@@ -152,58 +126,6 @@
             }
 
             this._include_leave = room_filter_json.include_leave || false;
-=======
-/**
- * Set the JSON body of the filter
- * @param {Object} definition The filter definition
- */
-Filter.prototype.setDefinition = function(definition) {
-    this.definition = definition;
-
-    // This is all ported from synapse's FilterCollection()
-
-    // definitions look something like:
-    // {
-    //   "room": {
-    //     "rooms": ["!abcde:example.com"],
-    //     "not_rooms": ["!123456:example.com"],
-    //     "state": {
-    //       "types": ["m.room.*"],
-    //       "not_rooms": ["!726s6s6q:example.com"],
-    //       "lazy_load_members": true,
-    //     },
-    //     "timeline": {
-    //       "limit": 10,
-    //       "types": ["m.room.message"],
-    //       "not_rooms": ["!726s6s6q:example.com"],
-    //       "not_senders": ["@spam:example.com"]
-    //       "contains_url": true
-    //     },
-    //     "ephemeral": {
-    //       "types": ["m.receipt", "m.typing"],
-    //       "not_rooms": ["!726s6s6q:example.com"],
-    //       "not_senders": ["@spam:example.com"]
-    //     }
-    //   },
-    //   "presence": {
-    //     "types": ["m.presence"],
-    //     "not_senders": ["@alice:example.com"]
-    //   },
-    //   "event_format": "client",
-    //   "event_fields": ["type", "content", "sender"]
-    // }
-
-    const room_filter_json = definition.room;
-
-    // consider the top level rooms/not_rooms filter
-    const room_filter_fields = {};
-    if (room_filter_json) {
-        if (room_filter_json.rooms) {
-            room_filter_fields.rooms = room_filter_json.rooms;
-        }
-        if (room_filter_json.rooms) {
-            room_filter_fields.not_rooms = room_filter_json.not_rooms;
->>>>>>> e2b1dd65
         }
 
         this._room_filter = new FilterComponent(room_filter_fields);
@@ -250,8 +172,9 @@
         setProp(this.definition, "room.timeline.limit", limit);
     }
 
-<<<<<<< HEAD
-    /**
+    Filter.prototype.setLazyLoadMembers = function(enabled) {
+    setProp(this.definition, "room.state.lazy_load_members", !!enabled);
+};/**
      * Control whether left rooms should be included in responses.
      * @param {boolean} includeLeave True to make rooms the user has left appear
      * in responses.
@@ -259,20 +182,6 @@
     setIncludeLeaveRooms(includeLeave) {
         setProp(this.definition, "room.include_leave", includeLeave);
     }
-=======
-Filter.prototype.setLazyLoadMembers = function(enabled) {
-    setProp(this.definition, "room.state.lazy_load_members", !!enabled);
-};
-
-/**
- * Control whether left rooms should be included in responses.
- * @param {boolean} includeLeave True to make rooms the user has left appear
- * in responses.
- */
-Filter.prototype.setIncludeLeaveRooms = function(includeLeave) {
-    setProp(this.definition, "room.include_leave", includeLeave);
-};
->>>>>>> e2b1dd65
 
     /**
      * Create a filter from existing data.
